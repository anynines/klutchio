--- conflicted
+++ resolved
@@ -117,10 +117,6 @@
                     type: object
                   parameters:
                     additionalProperties:
-<<<<<<< HEAD
-                      type: object
-=======
->>>>>>> 6e4c9385
                       x-kubernetes-preserve-unknown-fields: true
                     description: |-
                       Parameters is a set of configuration options for the service instance.
@@ -336,10 +332,6 @@
                     type: string
                   parameters:
                     additionalProperties:
-<<<<<<< HEAD
-                      type: object
-=======
->>>>>>> 6e4c9385
                       x-kubernetes-preserve-unknown-fields: true
                     description: Parameters are the user parameters of the currently
                       deployed instance.

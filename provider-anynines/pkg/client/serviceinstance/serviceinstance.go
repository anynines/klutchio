/*
Copyright 2024 Klutch Authors. All rights reserved.

Licensed under the Apache License, Version 2.0 (the "License");
you may not use this file except in compliance with the License.
You may obtain a copy of the License at

	http://www.apache.org/licenses/LICENSE-2.0

Unless required by applicable law or agreed to in writing, software
distributed under the License is distributed on an "AS IS" BASIS,
WITHOUT WARRANTIES OR CONDITIONS OF ANY KIND, either express or implied.
See the License for the specific language governing permissions and
limitations under the License.
*/

package serviceinstance

import (
	"bytes"
	"encoding/json"
	"fmt"

	osbclient "github.com/anynines/klutchio/clients/a9s-open-service-broker"
	v1 "github.com/anynines/klutchio/provider-anynines/apis/serviceinstance/v1"
	"github.com/google/go-cmp/cmp"
	"github.com/google/go-cmp/cmp/cmpopts"
<<<<<<< HEAD
	"k8s.io/apimachinery/pkg/runtime"
=======
>>>>>>> 6e4c9385
	"k8s.io/utils/ptr"

	apiextv1 "k8s.io/apiextensions-apiserver/pkg/apis/apiextensions/v1"
)

// The Service Broker API provides a generic abstraction for all Data Services so much of the logic
// could be reused for other Data Services. We would still likely want to separate controllers
// reconciling their respective managed resources for each Data Service due to each Data Service
// having a separate Service Broker which the provider will connect to.

// LateInitialize fills the empty fields of ServiceInstanceParameters if the corresponding
// fields are given in GetInstanceResponse.
func LateInitialize(spec *v1.ServiceInstanceParameters, meta osbclient.Metadata) error {
	// AcceptsIncomplete must always be set since we always require asynchronous service operations.
	spec.AcceptsIncomplete = ptr.To(true)
	spec.OrganizationGUID = LateInitializeString(spec.OrganizationGUID, meta.OrganizationGUID)
	spec.SpaceGUID = LateInitializeString(spec.SpaceGUID, meta.SpaceGUID)

	params, err := ServiceBrokerParamsToKubernetes(meta.Parameters)
	if err != nil {
		return err
	}

	spec.Parameters = LateInitializeJsonMap(spec.Parameters, params)

	return nil
}

// LateInitializeString implements late initialization for string type.
func LateInitializeString(s *string, from string) *string {
	if s != nil || from == "" {
		return s
	}
	return &from
}

// LateInitializeString implements late initialization for bool type.
func LateInitializeBool(b *bool, from bool) *bool {
	if b != nil || !from {
		return b
	}
	return &from
}

// LateInitializeIntOrStringMap implements late initialization for a RawExtension map type
<<<<<<< HEAD
func LateInitializeJsonMap(s map[string]runtime.RawExtension, from map[string]runtime.RawExtension) map[string]runtime.RawExtension {
=======
func LateInitializeJsonMap(s map[string]apiextv1.JSON, from map[string]apiextv1.JSON) map[string]apiextv1.JSON {
>>>>>>> 6e4c9385
	if len(s) != 0 || len(from) == 0 {
		return s
	}
	return from
}

// GenerateObservation is used to produce an observation object from a Service Broker
// GetInstanceResponse
func GenerateObservation(in osbclient.GetInstanceResponse) (v1.ServiceInstanceObservation, error) {
	params, err := ServiceBrokerParamsToKubernetes(in.Metadata.Parameters)
	if err != nil {
		return v1.ServiceInstanceObservation{}, fmt.Errorf("cannot generate observation: %w", err)
	}

	return v1.ServiceInstanceObservation{
		State:         in.State,
		ProvisionedAt: in.ProvisionedAt,
		DeletedAt:     in.DeletedAt,
		CreatedAt:     in.CreatedAt,
		UpdatedAt:     in.UpdatedAt,
		PlanID:        in.PlanGUID,
		ServiceID:     in.ServiceGUID,
		InstanceID:    in.GUIDAtTenant,
		Parameters:    params,
	}, nil
}

// SpecMatchesObservedState checks whether current state is up-to-date compared to the given set of parameters.
func SpecMatchesObservedState(spec v1.ServiceInstanceParameters, in osbclient.GetInstanceResponse) (bool, string) {
	// We pre-fill these values for the ServiceName and the PlanName into the struct because they
	// are not part of the observation response we get from the Service broker and therefore these
	// field would be nil in the variable "observed". This would in turn lead the provider to assume
	// that the k8s object and the service instance at the provider are out of sync when in reality
	// they might not be.
	observed := &v1.ServiceInstanceParameters{
		ServiceName: spec.ServiceName,
		PlanName:    spec.PlanName,
	}

	LateInitialize(observed, in.Metadata)

	if spec.Parameters != nil && observed.Parameters == nil {
<<<<<<< HEAD
		observed.Parameters = map[string]runtime.RawExtension{}
=======
		observed.Parameters = map[string]apiextv1.JSON{}
>>>>>>> 6e4c9385
	}

	return cmp.Equal(*observed, spec), cmp.Diff(*observed, spec)
}

// ServiceBrokerParamsToKubernetes converts parameters from the format used by the service broker to
// the format used by our internal ServiceInstance API.
<<<<<<< HEAD
func ServiceBrokerParamsToKubernetes(parameters map[string]interface{}) (map[string]runtime.RawExtension, error) {
=======
func ServiceBrokerParamsToKubernetes(parameters map[string]interface{}) (map[string]apiextv1.JSON, error) {
>>>>>>> 6e4c9385
	if parameters == nil {
		return nil, nil
	}

<<<<<<< HEAD
	result := map[string]runtime.RawExtension{}
=======
	result := map[string]apiextv1.JSON{}
>>>>>>> 6e4c9385

	for key, value := range parameters {
		b, err := json.Marshal(value)
		if err != nil {
			return nil, fmt.Errorf("failed to marshal key %q: %w", key, err)
		}

<<<<<<< HEAD
		result[key] = runtime.RawExtension{Raw: b}
=======
		result[key] = apiextv1.JSON{Raw: b}
>>>>>>> 6e4c9385
	}

	return result, nil
}

// KubernetesParamsToServiceBroker is the inverse of serviceBrokerParamsToKubernetes
<<<<<<< HEAD
func KubernetesParamsToServiceBroker(parameters map[string]runtime.RawExtension) (map[string]interface{}, error) {
=======
func KubernetesParamsToServiceBroker(parameters map[string]apiextv1.JSON) (map[string]interface{}, error) {
>>>>>>> 6e4c9385
	if parameters == nil {
		return nil, nil
	}

	result := map[string]interface{}{}
	for key, value := range parameters {
		var v interface{}
		dec := json.NewDecoder(bytes.NewReader(value.Raw))
		err := dec.Decode(&v)
		if err != nil {
			return nil, fmt.Errorf("failed to unmarshal key %q: %w", key, err)
		}

		result[key] = v
	}

	return result, nil
}

// ParameterUpdateForBroker takes two sets of broker parameters, compares them and computes
// an update to be sent to the service broker to turn `observed` parameters into `expected`.
//
// If observed and expected is equal, returns `nil`.
// If a key is present in `observed`, but not in `observed`, sets the key to `nil` in the result.
// This signals to the service broker that the parameter is supposed to be removed (or reset to default).
func ParameterUpdateForBroker(observed map[string]interface{}, expected map[string]interface{}) map[string]interface{} {
	update := map[string]interface{}{}
	// update parameters that were removed by setting them to `null`
	for key := range observed {
		if _, ok := expected[key]; !ok {
			update[key] = nil
		}
	}

	// we want to ignore the order of elements when comparing arrays, in case the broker returns
	// parameters in a different order during an observation.
	var diffOpts = []cmp.Option{
		cmpopts.SortSlices(func(a, b interface{}) bool {
			aj, _ := json.Marshal(a)
			bj, _ := json.Marshal(b)
			return string(aj) < string(bj)
		}),
		cmpopts.EquateEmpty(),
	}

	// set parameters that are wanted
	for key, value := range expected {
		if gotValue, ok := observed[key]; ok && cmp.Equal(gotValue, value, diffOpts...) {
			// ... unless they are already set to the same value
			continue
		}
		update[key] = value
	}
	if len(update) == 0 {
		return nil
	}
	return update
}<|MERGE_RESOLUTION|>--- conflicted
+++ resolved
@@ -25,10 +25,6 @@
 	v1 "github.com/anynines/klutchio/provider-anynines/apis/serviceinstance/v1"
 	"github.com/google/go-cmp/cmp"
 	"github.com/google/go-cmp/cmp/cmpopts"
-<<<<<<< HEAD
-	"k8s.io/apimachinery/pkg/runtime"
-=======
->>>>>>> 6e4c9385
 	"k8s.io/utils/ptr"
 
 	apiextv1 "k8s.io/apiextensions-apiserver/pkg/apis/apiextensions/v1"
@@ -74,11 +70,7 @@
 }
 
 // LateInitializeIntOrStringMap implements late initialization for a RawExtension map type
-<<<<<<< HEAD
-func LateInitializeJsonMap(s map[string]runtime.RawExtension, from map[string]runtime.RawExtension) map[string]runtime.RawExtension {
-=======
 func LateInitializeJsonMap(s map[string]apiextv1.JSON, from map[string]apiextv1.JSON) map[string]apiextv1.JSON {
->>>>>>> 6e4c9385
 	if len(s) != 0 || len(from) == 0 {
 		return s
 	}
@@ -121,11 +113,7 @@
 	LateInitialize(observed, in.Metadata)
 
 	if spec.Parameters != nil && observed.Parameters == nil {
-<<<<<<< HEAD
-		observed.Parameters = map[string]runtime.RawExtension{}
-=======
 		observed.Parameters = map[string]apiextv1.JSON{}
->>>>>>> 6e4c9385
 	}
 
 	return cmp.Equal(*observed, spec), cmp.Diff(*observed, spec)
@@ -133,20 +121,12 @@
 
 // ServiceBrokerParamsToKubernetes converts parameters from the format used by the service broker to
 // the format used by our internal ServiceInstance API.
-<<<<<<< HEAD
-func ServiceBrokerParamsToKubernetes(parameters map[string]interface{}) (map[string]runtime.RawExtension, error) {
-=======
 func ServiceBrokerParamsToKubernetes(parameters map[string]interface{}) (map[string]apiextv1.JSON, error) {
->>>>>>> 6e4c9385
 	if parameters == nil {
 		return nil, nil
 	}
 
-<<<<<<< HEAD
-	result := map[string]runtime.RawExtension{}
-=======
 	result := map[string]apiextv1.JSON{}
->>>>>>> 6e4c9385
 
 	for key, value := range parameters {
 		b, err := json.Marshal(value)
@@ -154,22 +134,14 @@
 			return nil, fmt.Errorf("failed to marshal key %q: %w", key, err)
 		}
 
-<<<<<<< HEAD
-		result[key] = runtime.RawExtension{Raw: b}
-=======
 		result[key] = apiextv1.JSON{Raw: b}
->>>>>>> 6e4c9385
 	}
 
 	return result, nil
 }
 
 // KubernetesParamsToServiceBroker is the inverse of serviceBrokerParamsToKubernetes
-<<<<<<< HEAD
-func KubernetesParamsToServiceBroker(parameters map[string]runtime.RawExtension) (map[string]interface{}, error) {
-=======
 func KubernetesParamsToServiceBroker(parameters map[string]apiextv1.JSON) (map[string]interface{}, error) {
->>>>>>> 6e4c9385
 	if parameters == nil {
 		return nil, nil
 	}
